--- conflicted
+++ resolved
@@ -74,17 +74,10 @@
 mv ./dockcross-windows-shared-x86 ~/bin
 
 # 64-bit (ARM64)
-<<<<<<< HEAD
-echo -e "${green}Configuring Windows 64-bit ARM64${plain}"
-docker run --rm dockcross/windows-arm64 > ./dockcross-windows-arm64
-chmod +x ./dockcross-windows-arm64
-mv ./dockcross-windows-arm64 /usr/local/bin
-=======
 echo -e "${green}Configuring Windows 64-bit ARM64 (aarch64)${plain}"
 docker run --rm dockcross/windows-arm64 > ./dockcross-windows-arm64
 chmod +x ./dockcross-windows-arm64
 mv ./dockcross-windows-arm64 ~/bin
->>>>>>> 56079971
 
 echo -e "${green}Configuring Linux environments${plain}"
 
@@ -155,13 +148,8 @@
 # 64-bit ARM win32-aarch64
 if [[ "$1" == "all" ]] || [[ "$1" == "windows" ]] || [[ "$1" == "win32-aarch64" ]]
   then
-<<<<<<< HEAD
     echo -e "${green}Building Windows 64-bit ARM${plain}"
     if ! dockcross-windows-arm64 bash -c 'sudo make clean && sudo ./bootstrap && sudo ./configure LDFLAGS="-static" --host=aarch64-w64-mingw32 && sudo make'
-=======
-    echo -e "${green}Building Windows 64-bit ARM64 (aarch64)${plain}"
-    if ! dockcross-windows-arm64 bash -c 'sudo apt-get update && sudo apt-get --yes install libudev-dev libusb-1.0-0-dev && sudo make clean && sudo ./bootstrap && sudo ./configure --host=aarch64-w64-mingw32 && sudo make';
->>>>>>> 56079971
       then
         echo -e "${red}Failed${plain} - Removing damaged targets"
         rm ../../Java/Personal/hid4java/src/main/resources/win32-aarch64/hidapi.dll
